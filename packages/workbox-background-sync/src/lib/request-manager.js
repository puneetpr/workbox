--- conflicted
+++ resolved
@@ -78,14 +78,8 @@
           response: response.clone(),
           idbQDb: this._queue.idbQDb,
         });
-<<<<<<< HEAD
         if (this._globalCallbacks.replayDidSucceed)
           this._globalCallbacks.replayDidSucceed(hash, response);
-=======
-        if (this._globalCallbacks.onResponse) {
-          this._globalCallbacks.onResponse(hash, response);
-        }
->>>>>>> cc560bdb
       }
     } catch (err) {
       return Promise.reject(err);
@@ -108,13 +102,8 @@
       try {
         await this.replayRequest(hash);
       } catch (err) {
-<<<<<<< HEAD
         if (this._globalCallbacks.replayDidFail) {
           this._globalCallbacks.replayDidFail(hash, err);
-=======
-        if (this._globalCallbacks.onRetryFailure) {
-          this._globalCallbacks.onRetryFailure(hash, err);
->>>>>>> cc560bdb
         }
         failedItems.push(err);
       }
